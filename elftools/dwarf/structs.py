--- conflicted
+++ resolved
@@ -28,14 +28,8 @@
         Accessible attributes (mostly as described in chapter 7 of the DWARF
         spec v3):
     
-<<<<<<< HEAD
-            Dwarf_uint{8,16,32,64}:
-            Dwarf_int{8,16,32,64}
-                Data chunks of the common sizes (unsigned and signed)
-=======
             Dwarf_[u]int{8,16,32,64):
                 Data chunks of the common sizes
->>>>>>> 985c2c1f
             
             Dwarf_offset:
                 32-bit or 64-bit word, depending on dwarf_format
@@ -93,10 +87,6 @@
             self.Dwarf_uint16 = ULInt16
             self.Dwarf_uint32 = ULInt32
             self.Dwarf_uint64 = ULInt64
-            self.Dwarf_int8 = SLInt8
-            self.Dwarf_int16 = SLInt16
-            self.Dwarf_int32 = SLInt32
-            self.Dwarf_int64 = SLInt64
             self.Dwarf_offset = ULInt32 if self.dwarf_format == 32 else ULInt64
             self.Dwarf_target_addr = (
                 ULInt32 if self.address_size == 4 else ULInt64)
@@ -109,10 +99,6 @@
             self.Dwarf_uint16 = UBInt16
             self.Dwarf_uint32 = UBInt32
             self.Dwarf_uint64 = UBInt64
-            self.Dwarf_int8 = SBInt8
-            self.Dwarf_int16 = SBInt16
-            self.Dwarf_int32 = SBInt32
-            self.Dwarf_int64 = SBInt64
             self.Dwarf_offset = UBInt32 if self.dwarf_format == 32 else UBInt64
             self.Dwarf_target_addr = (
                 UBInt32 if self.address_size == 4 else UBInt64)
